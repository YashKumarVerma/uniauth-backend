import { AccountController } from './account.controller';
import { AccountService } from './account.service';
import { ApplicationModule } from '../application/application.module';
import { AuthModule } from '../auth/auth.module';
import { JwtModule } from '@nestjs/jwt';
import { Module } from '@nestjs/common';
<<<<<<< HEAD
import { MailerModule } from 'src/mailer/mailer.module';
import { UserModule } from 'src/user/user.module';
=======
import { UserModule } from '../user/user.module';
>>>>>>> c0f39fbd
import { accessTokenJwtConstants } from './constants/access_token.constants';

@Module({
  imports: [
    JwtModule.register({
      secret: accessTokenJwtConstants.secret,
      signOptions: { expiresIn: accessTokenJwtConstants.expiresIn },
    }),
    ApplicationModule,
    UserModule,
    AuthModule,
    MailerModule,
  ],
  controllers: [AccountController],
  providers: [AccountService],
})
export class AccountModule {}<|MERGE_RESOLUTION|>--- conflicted
+++ resolved
@@ -3,13 +3,9 @@
 import { ApplicationModule } from '../application/application.module';
 import { AuthModule } from '../auth/auth.module';
 import { JwtModule } from '@nestjs/jwt';
+import { MailerModule } from 'src/mailer/mailer.module';
 import { Module } from '@nestjs/common';
-<<<<<<< HEAD
-import { MailerModule } from 'src/mailer/mailer.module';
 import { UserModule } from 'src/user/user.module';
-=======
-import { UserModule } from '../user/user.module';
->>>>>>> c0f39fbd
 import { accessTokenJwtConstants } from './constants/access_token.constants';
 
 @Module({
