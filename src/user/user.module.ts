--- conflicted
+++ resolved
@@ -1,19 +1,11 @@
 import * as mongooseUniquevalidator from 'mongoose-unique-validator';
 
-<<<<<<< HEAD
-import { User, UserSchema } from './user.schema';
+import { Module, forwardRef } from '@nestjs/common';
 
-import { Module, forwardRef } from '@nestjs/common';
-import { MongooseModule } from '@nestjs/mongoose';
-import { UserController } from './user.controller';
-import { UserRepository } from './user.repository';
 import { DashboardModule } from 'src/dashboard/dashboard.module';
-=======
-import { Module } from '@nestjs/common';
 import { MongooseModule } from '@nestjs/mongoose';
 import { UserController } from './user.controller';
 import { UserSchema } from './user.schema';
->>>>>>> c0f39fbd
 import { UserService } from './user.service';
 
 @Module({
