import RegistrationNumberWorker from '@vitspot/vit-registration-number';

import { ConflictException, Injectable, Logger, NotFoundException, UnauthorizedException } from '@nestjs/common';

import { CreateUserDto } from './dto/create-user.dto';
import { UpdateUserDto } from './dto/update-user.dto';
import { User, UserDocument } from './user.schema';
import { InjectModel } from '@nestjs/mongoose';
import { Model } from 'mongoose';
import * as bcrypt from 'bcrypt';
<<<<<<< HEAD
import { LoginDto } from 'src/auth/dto/login.dto';
import { Application } from 'src/application/application.schema';
import { RequestPasswordResetDto } from './dto/request-password-reset.dto';
import { ResetPasswordDto } from './dto/reset-password.dto';
=======
import { LoginDto } from '../auth/dto/login.dto';
import { Application } from '../application/application.schema';
>>>>>>> c0f39fbd

/**
 * **User Service**
 *
 * User Service contains all business logic related to users, and is designed to be
 * imported and re-used in other modules. Therefore it is to ensure that all methods of the service
 * are self-contained and fit to be used directly as per use-case.
 *
 * @category User
 */
@Injectable()
export class UserService {
  private readonly logger = new Logger('user');

  constructor(@InjectModel('User') private userModel: Model<UserDocument>) {}

  /** funciton to facilitate user login */
  async login(loginDto: LoginDto): Promise<any> {
    const { email, password } = loginDto;
    const user = await this.userModel
      .findOne({ collegeEmail: email })
      .select('_id password name registrationNumber collegeEmail');
    if (user === null) {
      throw new NotFoundException('user not found');
    }

    const hashCheck = await bcrypt.compareSync(password, user.password);
    if (hashCheck === true) {
      return user;
    }

    throw new UnauthorizedException('invalid credentials');
  }

  async create(createUserDto: CreateUserDto): Promise<User> {
    try {
      const { registrationNumber, name } = createUserDto;
      let { password, collegeEmail } = createUserDto;

      const regNumber = new RegistrationNumberWorker(registrationNumber);
      const branch = regNumber.getBranch();
      const batch = regNumber.getYear();
      password = await bcrypt.hashSync(password, 10);
      collegeEmail = collegeEmail.toLowerCase();

      const user = new this.userModel({ name, collegeEmail, branch, batch, password, registrationNumber });
      await user.save();
      return user;
    } catch (e) {
      throw new ConflictException(e.message);
    }
  }

  async request(requestPasswordResetDto: RequestPasswordResetDto): Promise<User> {
    const { email } = requestPasswordResetDto;

    const user = await this.userModel.findOne({ collegeEmail: email }).select('collegeEmail');
    if (user === null) {
      throw new NotFoundException('user not found');
    } else {
      return user;
    }
  }

  async reset(resetPasswordDto: ResetPasswordDto, isValidToken): Promise<User> {
    let { password_1, password_2 } = resetPasswordDto;
    password_1 = await bcrypt.hashSync(password_1, 10);
    const user = await this.userModel.findOneAndUpdate(isValidToken.id, { password: password_1 });
    if (user === null) {
      throw new NotFoundException('user not found');
    } else {
      return user;
    }
  }

  async pushApplicationIntoUserParticipantList(application: Application, user: User) {
    try {
      const result = await this.userModel.findOneAndUpdate(
        { registrationNumber: user.registrationNumber },
        {
          $addToSet: { authorizedApplications: application },
        },
      );
      this.logger.verbose(`Added ${application.name} to ${user.name}`);
    } catch (e) {
      this.logger.verbose(`Error adding ${application.name} to ${user.name}`);
    }
  }

  findAll() {
    return this.userModel.find();
  }

  findOneById(userId: string) {
    return this.userModel.findOne({ _id: userId });
  }

  async update(id: string, updateUserDto: UpdateUserDto) {
    let { name, collegeEmail, registrationNumber } = updateUserDto;
    const regNumber = new RegistrationNumberWorker(registrationNumber);
    const branch = regNumber.getBranch();
    const batch = regNumber.getYear();
    let user = await this.findOneById(id);
    if (name) {
      user.name = name;
    }
    if (collegeEmail) {
      user.collegeEmail = collegeEmail;
    }
    if (registrationNumber) {
      user.registrationNumber = registrationNumber;
      (user.branch = branch), (user.batch = batch);
    }
    user.save();

    return user;
  }

  remove(id: number) {
    return `This action removes a #${id} user`;
  }
}<|MERGE_RESOLUTION|>--- conflicted
+++ resolved
@@ -8,15 +8,10 @@
 import { InjectModel } from '@nestjs/mongoose';
 import { Model } from 'mongoose';
 import * as bcrypt from 'bcrypt';
-<<<<<<< HEAD
-import { LoginDto } from 'src/auth/dto/login.dto';
-import { Application } from 'src/application/application.schema';
+import { LoginDto } from '../auth/dto/login.dto';
+import { Application } from '../application/application.schema';
 import { RequestPasswordResetDto } from './dto/request-password-reset.dto';
 import { ResetPasswordDto } from './dto/reset-password.dto';
-=======
-import { LoginDto } from '../auth/dto/login.dto';
-import { Application } from '../application/application.schema';
->>>>>>> c0f39fbd
 
 /**
  * **User Service**
@@ -82,7 +77,7 @@
   }
 
   async reset(resetPasswordDto: ResetPasswordDto, isValidToken): Promise<User> {
-    let { password_1, password_2 } = resetPasswordDto;
+    let { password_1 } = resetPasswordDto;
     password_1 = await bcrypt.hashSync(password_1, 10);
     const user = await this.userModel.findOneAndUpdate(isValidToken.id, { password: password_1 });
     if (user === null) {
@@ -115,11 +110,11 @@
   }
 
   async update(id: string, updateUserDto: UpdateUserDto) {
-    let { name, collegeEmail, registrationNumber } = updateUserDto;
+    const { name, collegeEmail, registrationNumber } = updateUserDto;
     const regNumber = new RegistrationNumberWorker(registrationNumber);
     const branch = regNumber.getBranch();
     const batch = regNumber.getYear();
-    let user = await this.findOneById(id);
+    const user = await this.findOneById(id);
     if (name) {
       user.name = name;
     }
