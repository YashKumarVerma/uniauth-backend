--- conflicted
+++ resolved
@@ -1,24 +1,10 @@
-import { Controller, Get, Patch, Param, Body, Logger, Res, UseGuards, Request, Inject } from '@nestjs/common';
-import { DashboardService } from './dashboard.service';
+import { Controller, Get, Logger, Res, UseGuards, Request, Inject } from '@nestjs/common';
 import { Response } from 'express';
-<<<<<<< HEAD
 import { JwtAuthGuard } from 'src/auth/guards/jwt.guard';
 import { UserService } from 'src/user/user.service';
-import { AuthorizedUser } from 'src/user/interface/user.interface';
 import { LoggedInUser } from 'src/auth/interface/loggedInUser.interface';
 import { SCOPE } from 'src/account/minions/scopeMapper.minion';
-import { ApplicationModule } from 'src/application/application.module';
 import { ApplicationService } from 'src/application/application.service';
-import { RegistrationNumber } from 'src/auxiliary/validators/registrationNumber.validator';
-=======
-import { JwtAuthGuard } from '../auth/guards/jwt.guard';
-import { UserService } from '../user/user.service';
-import { AuthorizedUser } from '../user/interface/user.interface';
-import { LoggedInUser } from '../auth/interface/loggedInUser.interface';
-import { SCOPE } from '../account/minions/scopeMapper.minion';
-import { ApplicationModule } from '../application/application.module';
-import { ApplicationService } from '../application/application.service';
->>>>>>> c0f39fbd
 
 @Controller('dashboard')
 export class DashboardController {
@@ -26,7 +12,6 @@
 
   /** initialize dashboard module */
   constructor(
-    private readonly dashboardService: DashboardService,
     @Inject(UserService) private readonly userService: UserService,
     @Inject(ApplicationService) private readonly applicationService: ApplicationService,
   ) {
